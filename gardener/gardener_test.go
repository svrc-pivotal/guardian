package gardener_test

import (
	"errors"

	"github.com/cloudfoundry-incubator/garden"
	"github.com/cloudfoundry-incubator/garden-shed/rootfs_provider"
	"github.com/cloudfoundry-incubator/guardian/gardener"
	"github.com/cloudfoundry-incubator/guardian/gardener/fakes"
	. "github.com/onsi/ginkgo"
	. "github.com/onsi/gomega"
	"github.com/onsi/gomega/gbytes"
	"github.com/pivotal-golang/lager"
	"github.com/pivotal-golang/lager/lagertest"
)

var _ = Describe("Gardener", func() {
	var (
		networker       *fakes.FakeNetworker
		volumeCreator   *fakes.FakeVolumeCreator
		containerizer   *fakes.FakeContainerizer
		uidGenerator    *fakes.FakeUidGenerator
		sysinfoProvider *fakes.FakeSysInfoProvider
		propertyManager *fakes.FakePropertyManager

		logger lager.Logger

		gdnr *gardener.Gardener
	)

	BeforeEach(func() {
		logger = lagertest.NewTestLogger("test")
		containerizer = new(fakes.FakeContainerizer)
		uidGenerator = new(fakes.FakeUidGenerator)
		networker = new(fakes.FakeNetworker)
		volumeCreator = new(fakes.FakeVolumeCreator)
		sysinfoProvider = new(fakes.FakeSysInfoProvider)
		propertyManager = new(fakes.FakePropertyManager)
		gdnr = &gardener.Gardener{
			SysInfoProvider: sysinfoProvider,
			Containerizer:   containerizer,
			UidGenerator:    uidGenerator,
			Networker:       networker,
			VolumeCreator:   volumeCreator,
<<<<<<< HEAD
			Logger:          logger,
=======
			Logger:          lagertest.NewTestLogger("test"),
			PropertyManager: propertyManager,
>>>>>>> 2d70f305
		}
	})

	Describe("destroying a container", func() {
		It("asks the containerizer to destroy the container", func() {
			Expect(gdnr.Destroy("some-handle")).To(Succeed())
			Expect(containerizer.DestroyCallCount()).To(Equal(1))
			_, handle := containerizer.DestroyArgsForCall(0)
			Expect(handle).To(Equal("some-handle"))
		})

		It("ask the networker to destroy the container network", func() {
			gdnr.Destroy("some-handle")
			Expect(networker.DestroyCallCount()).To(Equal(1))
			networkLogger, handleToDestroy := networker.DestroyArgsForCall(0)
			Expect(handleToDestroy).To(Equal("some-handle"))
			Expect(networkLogger).To(Equal(logger))
		})

		Context("when containerized fails to destroy the container", func() {
			It("return the error", func() {
				containerizer.DestroyReturns(errors.New("containerized deletion failed"))
				err := gdnr.Destroy("some-handle")
				Expect(err).To(MatchError("containerized deletion failed"))
				Expect(networker.DestroyCallCount()).To(Equal(0))
			})
		})

		Context("when network deletion fails", func() {
			It("returns the error", func() {
				networker.DestroyReturns(errors.New("network deletion failed"))
				err := gdnr.Destroy("some-handle")
				Expect(containerizer.DestroyCallCount()).To(Equal(1))
				Expect(err).To(MatchError("network deletion failed"))
			})
		})
	})

	Describe("creating a container", func() {
		Context("when a handle is specified", func() {
			It("asks the containerizer to create a container", func() {
				_, err := gdnr.Create(garden.ContainerSpec{Handle: "bob"})

				Expect(err).NotTo(HaveOccurred())
				Expect(containerizer.CreateCallCount()).To(Equal(1))
				_, spec := containerizer.CreateArgsForCall(0)
				Expect(spec.Handle).To(Equal("bob"))
			})

			It("passes the created network to the containerizer", func() {
				networker.NetworkStub = func(_ lager.Logger, handle, spec string) (string, error) {
					return "/path/to/netns/" + handle, nil
				}

				_, err := gdnr.Create(garden.ContainerSpec{
					Handle:  "bob",
					Network: "10.0.0.2/30",
				})
				Expect(err).NotTo(HaveOccurred())

				Expect(containerizer.CreateCallCount()).To(Equal(1))
				_, spec := containerizer.CreateArgsForCall(0)
				Expect(spec.NetworkPath).To(Equal("/path/to/netns/bob"))
			})

			Context("when networker fails", func() {
				BeforeEach(func() {
					networker.NetworkReturns("", errors.New("booom!"))
				})

				It("returns an error", func() {
					_, err := gdnr.Create(garden.ContainerSpec{Handle: "bob"})
					Expect(err).To(MatchError("booom!"))
				})

				It("does not create a container", func() {
					gdnr.Create(garden.ContainerSpec{Handle: "bob"})
					Expect(containerizer.CreateCallCount()).To(Equal(0))
				})
			})

			It("passes the created rootfs to the containerizer", func() {
				volumeCreator.CreateStub = func(handle string, spec rootfs_provider.Spec) (string, []string, error) {
					return "/path/to/rootfs/" + spec.RootFS.String() + "/" + handle, []string{}, nil
				}

				_, err := gdnr.Create(garden.ContainerSpec{
					Handle:     "bob",
					RootFSPath: "alice",
				})
				Expect(err).NotTo(HaveOccurred())

				Expect(containerizer.CreateCallCount()).To(Equal(1))
				_, spec := containerizer.CreateArgsForCall(0)
				Expect(spec.RootFSPath).To(Equal("/path/to/rootfs/alice/bob"))
			})

			Context("when volume creator fails", func() {
				BeforeEach(func() {
					volumeCreator.CreateReturns("", []string{}, errors.New("booom!"))
				})

				It("returns an error", func() {
					_, err := gdnr.Create(garden.ContainerSpec{Handle: "bob"})
					Expect(err).To(MatchError("booom!"))
				})

				It("does not create a container", func() {
					gdnr.Create(garden.ContainerSpec{Handle: "bob"})
					Expect(containerizer.CreateCallCount()).To(Equal(0))
				})
			})

			It("creates a key space for container properties", func() {
				_, err := gdnr.Create(garden.ContainerSpec{Handle: "some-handle"})

				Expect(err).NotTo(HaveOccurred())
				Expect(propertyManager.CreateKeySpaceCallCount()).To(Equal(1))
				Expect(propertyManager.CreateKeySpaceArgsForCall(0)).To(Equal("some-handle"))
			})

			Context("when creating the key space fails", func() {
				BeforeEach(func() {
					propertyManager.CreateKeySpaceReturns(errors.New("kabluey"))
				})

				It("returns the error", func() {
					_, err := gdnr.Create(garden.ContainerSpec{Handle: "bob"})
					Expect(err).To(MatchError("kabluey"))
				})
			})

			It("returns the container that Lookup would return", func() {
				c, err := gdnr.Create(garden.ContainerSpec{Handle: "handle"})
				Expect(err).NotTo(HaveOccurred())

				d, err := gdnr.Lookup("handle")
				Expect(err).NotTo(HaveOccurred())
				Expect(c).To(Equal(d))
			})
		})

		Context("when no handle is specified", func() {
			It("assigns a handle to the container", func() {
				uidGenerator.GenerateReturns("generated-handle")

				_, err := gdnr.Create(garden.ContainerSpec{})

				Expect(err).NotTo(HaveOccurred())
				Expect(containerizer.CreateCallCount()).To(Equal(1))
				_, spec := containerizer.CreateArgsForCall(0)
				Expect(spec.Handle).To(Equal("generated-handle"))
			})

			It("returns the container that Lookup would return", func() {
				c, err := gdnr.Create(garden.ContainerSpec{})
				Expect(err).NotTo(HaveOccurred())

				d, err := gdnr.Lookup(c.Handle())
				Expect(err).NotTo(HaveOccurred())
				Expect(c).To(Equal(d))
			})
		})

		Context("when properties are specified", func() {
			var startingProperties garden.Properties

			BeforeEach(func() {
				startingProperties = garden.Properties{
					"thingy": "thing",
					"blingy": "bling",
				}
			})

			It("sets every property on the container", func() {
				_, err := gdnr.Create(garden.ContainerSpec{
					Handle:     "something",
					Properties: startingProperties,
				})
				Expect(err).NotTo(HaveOccurred())

				Expect(propertyManager.SetCallCount()).To(Equal(2))

				var allProps = make(map[string]string)
				for i := 0; i < 2; i++ {
					handle, name, value := propertyManager.SetArgsForCall(i)
					Expect(handle).To(Equal("something"))
					allProps[name] = value
				}

				Expect(allProps).To(Equal(map[string]string{
					"blingy": "bling",
					"thingy": "thing",
				}))
			})

			Context("when error on set property occurs", func() {
				It("returns the error", func() {
					propertyManager.SetReturns(errors.New("error"))

					_, err := gdnr.Create(garden.ContainerSpec{
						Properties: startingProperties,
					})
					Expect(err).To(MatchError(errors.New("error")))
				})
			})
		})
	})

	Context("when having a container", func() {
		var container garden.Container

		BeforeEach(func() {
			var err error
			container, err = gdnr.Lookup("banana")
			Expect(err).NotTo(HaveOccurred())
		})

		Describe("running a process in a container", func() {
			It("asks the containerizer to run the process", func() {
				origSpec := garden.ProcessSpec{Path: "ripe"}
				origIO := garden.ProcessIO{
					Stdout: gbytes.NewBuffer(),
				}
				_, err := container.Run(origSpec, origIO)
				Expect(err).ToNot(HaveOccurred())

				Expect(containerizer.RunCallCount()).To(Equal(1))
				_, id, spec, io := containerizer.RunArgsForCall(0)
				Expect(id).To(Equal("banana"))
				Expect(spec).To(Equal(origSpec))
				Expect(io).To(Equal(origIO))
			})

			Context("when the containerizer fails to run a process", func() {
				BeforeEach(func() {
					containerizer.RunReturns(nil, errors.New("lost my banana"))
				})

				It("returns the error", func() {
					_, err := container.Run(garden.ProcessSpec{}, garden.ProcessIO{})
					Expect(err).To(MatchError("lost my banana"))
				})
			})
		})
<<<<<<< HEAD
=======

		Describe("destroying a container", func() {
			It("asks the containerizer to destroy the container", func() {
				Expect(gdnr.Destroy(container.Handle())).To(Succeed())
				Expect(containerizer.DestroyCallCount()).To(Equal(1))
				_, handle := containerizer.DestroyArgsForCall(0)
				Expect(handle).To(Equal(container.Handle()))
			})

			It("removes the key space from property manager", func() {
				Expect(gdnr.Destroy(container.Handle())).To(Succeed())
				Expect(propertyManager.DestroyKeySpaceArgsForCall(0)).To(Equal(container.Handle()))
			})

			Context("when an error occurs deleting a key space", func() {
				It("returns the error", func() {
					propertyManager.DestroyKeySpaceReturns(errors.New("some error"))
					err := gdnr.Destroy(container.Handle())
					Expect(err).To(MatchError(errors.New("some error")))
				})
			})
		})
>>>>>>> 2d70f305
	})

	Describe("listing containers", func() {
		BeforeEach(func() {
			containerizer.HandlesReturns([]string{"banana", "banana2", "cola"}, nil)
		})

		It("should return matching containers", func() {
			propertyManager.MatchesAllStub = func(handle string, props garden.Properties) bool {
				if handle != "banana" {
					return true
				}
				return false
			}

			c, err := gdnr.Containers(garden.Properties{
				"somename": "somevalue",
			})
			Expect(err).NotTo(HaveOccurred())
			Expect(c).To(HaveLen(2))
			Expect(c[0].Handle()).To(Equal("banana2"))
			Expect(c[1].Handle()).To(Equal("cola"))
		})
	})

	Context("when no containers exist", func() {
		BeforeEach(func() {
			containerizer.HandlesReturns([]string{}, nil)
		})

		It("should return an empty list", func() {
			containers, err := gdnr.Containers(garden.Properties{})
			Expect(err).NotTo(HaveOccurred())

			Expect(containers).To(BeEmpty())
		})
	})

	Context("when the containerizer returns an error", func() {
		testErr := errors.New("failure")

		BeforeEach(func() {
			containerizer.HandlesReturns([]string{}, testErr)
		})

		It("should return an error", func() {
			_, err := gdnr.Containers(garden.Properties{})
			Expect(err).To(MatchError(testErr))
		})
	})

	Describe("getting capacity", func() {
		BeforeEach(func() {
			sysinfoProvider.TotalMemoryReturns(999, nil)
			sysinfoProvider.TotalDiskReturns(888, nil)
			networker.CapacityReturns(1000)
		})

		It("returns capacity", func() {
			capacity, err := gdnr.Capacity()
			Expect(err).NotTo(HaveOccurred())

			Expect(capacity.MemoryInBytes).To(BeEquivalentTo(999))
			Expect(capacity.DiskInBytes).To(BeEquivalentTo(888))
			Expect(capacity.MaxContainers).To(BeEquivalentTo(1000))
		})

		Context("when getting the total memory fails", func() {
			BeforeEach(func() {
				sysinfoProvider.TotalMemoryReturns(0, errors.New("whelp"))
			})

			It("returns the error", func() {
				_, err := gdnr.Capacity()
				Expect(sysinfoProvider.TotalMemoryCallCount()).To(Equal(1))
				Expect(err).To(MatchError(errors.New("whelp")))
			})
		})

		Context("when getting the total disk fails", func() {
			BeforeEach(func() {
				sysinfoProvider.TotalDiskReturns(0, errors.New("whelp"))
			})

			It("returns the error", func() {
				_, err := gdnr.Capacity()
				Expect(sysinfoProvider.TotalDiskCallCount()).To(Equal(1))
				Expect(err).To(MatchError(errors.New("whelp")))
			})
		})
	})
})<|MERGE_RESOLUTION|>--- conflicted
+++ resolved
@@ -42,12 +42,8 @@
 			UidGenerator:    uidGenerator,
 			Networker:       networker,
 			VolumeCreator:   volumeCreator,
-<<<<<<< HEAD
 			Logger:          logger,
-=======
-			Logger:          lagertest.NewTestLogger("test"),
 			PropertyManager: propertyManager,
->>>>>>> 2d70f305
 		}
 	})
 
@@ -59,6 +55,19 @@
 			Expect(handle).To(Equal("some-handle"))
 		})
 
+		It("removes the key space from property manager", func() {
+			Expect(gdnr.Destroy("some-handle")).To(Succeed())
+			Expect(propertyManager.DestroyKeySpaceArgsForCall(0)).To(Equal("some-handle"))
+		})
+
+		Context("when an error occurs deleting a key space", func() {
+			It("returns the error", func() {
+				propertyManager.DestroyKeySpaceReturns(errors.New("some error"))
+				err := gdnr.Destroy("some-handle")
+				Expect(err).To(MatchError(errors.New("some error")))
+			})
+		})
+
 		It("ask the networker to destroy the container network", func() {
 			gdnr.Destroy("some-handle")
 			Expect(networker.DestroyCallCount()).To(Equal(1))
@@ -293,31 +302,6 @@
 				})
 			})
 		})
-<<<<<<< HEAD
-=======
-
-		Describe("destroying a container", func() {
-			It("asks the containerizer to destroy the container", func() {
-				Expect(gdnr.Destroy(container.Handle())).To(Succeed())
-				Expect(containerizer.DestroyCallCount()).To(Equal(1))
-				_, handle := containerizer.DestroyArgsForCall(0)
-				Expect(handle).To(Equal(container.Handle()))
-			})
-
-			It("removes the key space from property manager", func() {
-				Expect(gdnr.Destroy(container.Handle())).To(Succeed())
-				Expect(propertyManager.DestroyKeySpaceArgsForCall(0)).To(Equal(container.Handle()))
-			})
-
-			Context("when an error occurs deleting a key space", func() {
-				It("returns the error", func() {
-					propertyManager.DestroyKeySpaceReturns(errors.New("some error"))
-					err := gdnr.Destroy(container.Handle())
-					Expect(err).To(MatchError(errors.New("some error")))
-				})
-			})
-		})
->>>>>>> 2d70f305
 	})
 
 	Describe("listing containers", func() {
