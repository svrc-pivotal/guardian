package runner

import (
	"encoding/json"
	"errors"
	"fmt"
	"net/http"
	"os"
	"os/exec"
	"path"
	"path/filepath"
	"strconv"
	"strings"
	"syscall"
	"time"

	"code.cloudfoundry.org/garden/client"
	"code.cloudfoundry.org/garden/client/connection"
	"code.cloudfoundry.org/lager"
	"code.cloudfoundry.org/lager/lagertest"
	"github.com/eapache/go-resiliency/retrier"
	"github.com/onsi/ginkgo"
	. "github.com/onsi/ginkgo"
	. "github.com/onsi/gomega"
	"github.com/onsi/gomega/gbytes"
	"github.com/tedsuo/ifrit"
	"github.com/tedsuo/ifrit/ginkgomon"
)

const MNT_DETACH = 0x2

var DataDir string
var TarBin = os.Getenv("GARDEN_TAR_PATH")

type RunningGarden struct {
	client.Client

	runner  GardenRunner
	process ifrit.Process

	debugIP   string
	debugPort int

	Pid int

	Tmpdir string

	DepotDir  string
	DataDir   string
	GraphPath string

	logger lager.Logger
}

type GardenRunner struct {
	*ginkgomon.Runner
	Cmd           *exec.Cmd
	TmpDir        string
	GraphPath     string
	DepotDir      string
	DebugIp       string
	DebugPort     int
	Network, Addr string
}

func init() {
	DataDir = os.Getenv("GARDEN_TEST_GRAPHPATH")
	if DataDir == "" {
		// This must be set outside of the Ginkgo node directory (tmpDir) because
		// otherwise the Concourse worker may run into one of the AUFS kernel
		// module bugs that cause the VM to become unresponsive.
		DataDir = "/tmp/aufs_mount"
	}
}

<<<<<<< HEAD
func NewGardenRunner(bin, initBin, nstarBin, dadooBin, grootfsBin string, supplyDefaultRootfs bool, argv ...string) GardenRunner {
=======
func NewGardenRunner(bin, initBin, nstarBin, dadooBin, rootfs, tarBin, network, address string, argv ...string) GardenRunner {
>>>>>>> a7ea3723
	r := GardenRunner{}

	r.Network = network
	r.Addr = address
	r.TmpDir = filepath.Join(
		os.TempDir(),
		fmt.Sprintf("test-garden-%d", ginkgo.GinkgoParallelNode()),
	)

	r.GraphPath = filepath.Join(DataDir, fmt.Sprintf("node-%d", ginkgo.GinkgoParallelNode()))
	r.DepotDir = filepath.Join(r.TmpDir, "containers")

	MustMountTmpfs(r.GraphPath)

<<<<<<< HEAD
	r.Cmd = cmd(r.TmpDir, r.DepotDir, r.GraphPath, r.Network, r.Addr, bin, initBin, nstarBin, dadooBin, TarBin, grootfsBin, supplyDefaultRootfs, argv...)
=======
	r.Cmd = cmd(r.TmpDir, r.DepotDir, r.GraphPath, r.Network, r.Addr, bin, initBin, nstarBin, dadooBin, tarBin, rootfs, argv...)
>>>>>>> a7ea3723
	r.Cmd.Env = append(os.Environ(), fmt.Sprintf("TMPDIR=%s", r.TmpDir))

	for i, arg := range r.Cmd.Args {
		if arg == "--debug-bind-ip" {
			r.DebugIp = r.Cmd.Args[i+1]
		}
		if arg == "--debug-bind-port" {
			r.DebugPort, _ = strconv.Atoi(r.Cmd.Args[i+1])
		}
	}

	r.Runner = ginkgomon.New(ginkgomon.Config{
		Name:              "guardian",
		Command:           r.Cmd,
		AnsiColorCode:     "31m",
		StartCheck:        "guardian.started",
		StartCheckTimeout: 30 * time.Second,
	})

	return r
}

<<<<<<< HEAD
func Start(bin, initBin, nstarBin, dadooBin, grootfsBin string, supplyDefaultRootfs bool, argv ...string) *RunningGarden {
	runner := NewGardenRunner(bin, initBin, nstarBin, dadooBin, grootfsBin, supplyDefaultRootfs, argv...)
=======
func Start(bin, initBin, nstarBin, dadooBin, rootfs, tarBin string, argv ...string) *RunningGarden {
	runner := NewGardenRunner(bin, initBin, nstarBin, dadooBin, rootfs, tarBin, "unix", fmt.Sprintf("/tmp/garden_%d.sock", GinkgoParallelNode()), argv...)
>>>>>>> a7ea3723

	r := &RunningGarden{
		runner:   runner,
		DepotDir: runner.DepotDir,

		DataDir:   DataDir,
		GraphPath: runner.GraphPath,
		Tmpdir:    runner.TmpDir,
		logger:    lagertest.NewTestLogger("garden-runner"),

		debugIP:   runner.DebugIp,
		debugPort: runner.DebugPort,

		Client: client.New(connection.New(runner.Network, runner.Addr)),
	}

	r.process = ifrit.Invoke(r.runner)
	r.Pid = runner.Cmd.Process.Pid

	return r
}

func (r *RunningGarden) Kill() error {
	r.process.Signal(syscall.SIGKILL)
	select {
	case err := <-r.process.Wait():
		return err
	case <-time.After(time.Second * 10):
		r.process.Signal(syscall.SIGKILL)
		return errors.New("timed out waiting for garden to shutdown after 10 seconds")
	}
}

func (r *RunningGarden) DestroyAndStop() error {
	if err := r.DestroyContainers(); err != nil {
		return err
	}

	if err := r.Stop(); err != nil {
		return err
	}

	return nil
}

func (r *RunningGarden) Stop() error {
	r.process.Signal(syscall.SIGTERM)

	var err error
	for i := 0; i < 5; i++ {
		select {
		case err := <-r.process.Wait():
			return err
		case <-time.After(time.Second * 5):
			r.process.Signal(syscall.SIGTERM)
			err = errors.New("timed out waiting for garden to shutdown after 5 seconds")
		}
	}

	r.process.Signal(syscall.SIGKILL)
	return err
}

<<<<<<< HEAD
func cmd(tmpdir, depotDir, graphPath, network, addr, bin, initBin, nstarBin, dadooBin, tarBin, grootfsBin string, supplyDefaultRootfs bool, argv ...string) *exec.Cmd {
=======
func cmd(tmpdir, depotDir, graphPath, network, addr, bin, initBin, nstarBin, dadooBin, tarBin string, rootfs string, argv ...string) *exec.Cmd {
>>>>>>> a7ea3723
	Expect(os.MkdirAll(tmpdir, 0755)).To(Succeed())

	snapshotsPath := filepath.Join(tmpdir, "snapshots")

	Expect(os.MkdirAll(depotDir, 0755)).To(Succeed())

	Expect(os.MkdirAll(snapshotsPath, 0755)).To(Succeed())

	appendDefaultFlag := func(ar []string, key, value string) []string {
		for _, a := range argv {
			if a == key {
				return ar
			}
		}

		if value != "" {
			return append(ar, key, value)
		} else {
			return append(ar, key)
		}
	}

	gardenArgs := make([]string, len(argv))
	copy(gardenArgs, argv)

	switch network {
	case "tcp":
		gardenArgs = appendDefaultFlag(gardenArgs, "--bind-ip", strings.Split(addr, ":")[0])
		gardenArgs = appendDefaultFlag(gardenArgs, "--bind-port", strings.Split(addr, ":")[1])
	case "unix":
		gardenArgs = appendDefaultFlag(gardenArgs, "--bind-socket", addr)
	}

	if rootfs != "" {
		gardenArgs = appendDefaultFlag(gardenArgs, "--default-rootfs", rootfs)
	}

	gardenArgs = appendDefaultFlag(gardenArgs, "--depot", depotDir)
	gardenArgs = appendDefaultFlag(gardenArgs, "--graph", graphPath)
	gardenArgs = appendDefaultFlag(gardenArgs, "--tag", fmt.Sprintf("%d", GinkgoParallelNode()))
	gardenArgs = appendDefaultFlag(gardenArgs, "--network-pool", fmt.Sprintf("10.254.%d.0/22", 4*GinkgoParallelNode()))
	gardenArgs = appendDefaultFlag(gardenArgs, "--init-bin", initBin)
	gardenArgs = appendDefaultFlag(gardenArgs, "--dadoo-bin", dadooBin)
	gardenArgs = appendDefaultFlag(gardenArgs, "--nstar-bin", nstarBin)
	gardenArgs = appendDefaultFlag(gardenArgs, "--tar-bin", tarBin)
	gardenArgs = appendDefaultFlag(gardenArgs, "--oci-image-bin", grootfsBin)
	gardenArgs = appendDefaultFlag(gardenArgs, "--port-pool-start", fmt.Sprintf("%d", GinkgoParallelNode()*10000))
	gardenArgs = appendDefaultFlag(gardenArgs, "--debug-bind-ip", "0.0.0.0")
	gardenArgs = appendDefaultFlag(gardenArgs, "--debug-bind-port", fmt.Sprintf("%d", 8080+ginkgo.GinkgoParallelNode()))

	return exec.Command(bin, gardenArgs...)
}

func (r *RunningGarden) Cleanup() {
	// unmount aufs since the docker graph driver leaves this around,
	// otherwise the following commands might fail
	retry := retrier.New(retrier.ConstantBackoff(200, 500*time.Millisecond), nil)

	err := retry.Run(func() error {
		if err := os.RemoveAll(path.Join(r.GraphPath, "aufs")); err == nil {
			return nil // if we can remove it, it's already unmounted
		}

		if err := syscall.Unmount(path.Join(r.GraphPath, "aufs"), MNT_DETACH); err != nil {
			r.logger.Error("failed-unmount-attempt", err)
			return err
		}

		return nil
	})

	if err != nil {
		r.logger.Error("failed-to-unmount", err)
	}

	MustUnmountTmpfs(r.GraphPath)

	// In the kernel version 3.19.0-51-generic the code bellow results in
	// hanging the running VM. We are not deleting the node-X directories. They
	// are empty and the next test will re-use them. We will stick with that
	// workaround until we can test on a newer kernel that will hopefully not
	// have this bug.
	//
	// if err := os.RemoveAll(r.GraphPath); err != nil {
	// 	r.logger.Error("remove-graph", err)
	// }

	r.logger.Info("cleanup-tempdirs")
	if err := os.RemoveAll(r.Tmpdir); err != nil {
		r.logger.Error("cleanup-tempdirs-failed", err, lager.Data{"tmpdir": r.Tmpdir})
	} else {
		r.logger.Info("tempdirs-removed")
	}
}

func (r *RunningGarden) DestroyContainers() error {
	containers, err := r.Containers(nil)
	if err != nil {
		return err
	}

	for _, container := range containers {
		r.Destroy(container.Handle())
	}

	return nil
}

type debugVars struct {
	NumGoRoutines int `json:"numGoRoutines"`
}

func (r *RunningGarden) NumGoroutines() (int, error) {
	debugURL := fmt.Sprintf("http://%s:%d/debug/vars", r.debugIP, r.debugPort)
	res, err := http.Get(debugURL)
	if err != nil {
		return 0, err
	}
	defer res.Body.Close()

	decoder := json.NewDecoder(res.Body)
	var debugVarsData debugVars
	err = decoder.Decode(&debugVarsData)
	if err != nil {
		return 0, err
	}

	return debugVarsData.NumGoRoutines, nil
}

func (r *RunningGarden) Buffer() *gbytes.Buffer {
	return r.runner.Buffer()
}

func (r *RunningGarden) ExitCode() int {
	return r.runner.ExitCode()
}<|MERGE_RESOLUTION|>--- conflicted
+++ resolved
@@ -73,11 +73,7 @@
 	}
 }
 
-<<<<<<< HEAD
-func NewGardenRunner(bin, initBin, nstarBin, dadooBin, grootfsBin string, supplyDefaultRootfs bool, argv ...string) GardenRunner {
-=======
-func NewGardenRunner(bin, initBin, nstarBin, dadooBin, rootfs, tarBin, network, address string, argv ...string) GardenRunner {
->>>>>>> a7ea3723
+func NewGardenRunner(bin, initBin, nstarBin, dadooBin, grootfsBin, rootfs, tarBin, network, address string, argv ...string) GardenRunner {
 	r := GardenRunner{}
 
 	r.Network = network
@@ -92,11 +88,7 @@
 
 	MustMountTmpfs(r.GraphPath)
 
-<<<<<<< HEAD
-	r.Cmd = cmd(r.TmpDir, r.DepotDir, r.GraphPath, r.Network, r.Addr, bin, initBin, nstarBin, dadooBin, TarBin, grootfsBin, supplyDefaultRootfs, argv...)
-=======
-	r.Cmd = cmd(r.TmpDir, r.DepotDir, r.GraphPath, r.Network, r.Addr, bin, initBin, nstarBin, dadooBin, tarBin, rootfs, argv...)
->>>>>>> a7ea3723
+	r.Cmd = cmd(r.TmpDir, r.DepotDir, r.GraphPath, r.Network, r.Addr, bin, initBin, nstarBin, dadooBin, grootfsBin, tarBin, rootfs, argv...)
 	r.Cmd.Env = append(os.Environ(), fmt.Sprintf("TMPDIR=%s", r.TmpDir))
 
 	for i, arg := range r.Cmd.Args {
@@ -119,13 +111,8 @@
 	return r
 }
 
-<<<<<<< HEAD
-func Start(bin, initBin, nstarBin, dadooBin, grootfsBin string, supplyDefaultRootfs bool, argv ...string) *RunningGarden {
-	runner := NewGardenRunner(bin, initBin, nstarBin, dadooBin, grootfsBin, supplyDefaultRootfs, argv...)
-=======
-func Start(bin, initBin, nstarBin, dadooBin, rootfs, tarBin string, argv ...string) *RunningGarden {
-	runner := NewGardenRunner(bin, initBin, nstarBin, dadooBin, rootfs, tarBin, "unix", fmt.Sprintf("/tmp/garden_%d.sock", GinkgoParallelNode()), argv...)
->>>>>>> a7ea3723
+func Start(bin, initBin, nstarBin, dadooBin, grootfsBin, rootfs, tarBin string, argv ...string) *RunningGarden {
+	runner := NewGardenRunner(bin, initBin, nstarBin, dadooBin, grootfsBin, rootfs, tarBin, "unix", fmt.Sprintf("/tmp/garden_%d.sock", GinkgoParallelNode()), argv...)
 
 	r := &RunningGarden{
 		runner:   runner,
@@ -189,11 +176,7 @@
 	return err
 }
 
-<<<<<<< HEAD
-func cmd(tmpdir, depotDir, graphPath, network, addr, bin, initBin, nstarBin, dadooBin, tarBin, grootfsBin string, supplyDefaultRootfs bool, argv ...string) *exec.Cmd {
-=======
-func cmd(tmpdir, depotDir, graphPath, network, addr, bin, initBin, nstarBin, dadooBin, tarBin string, rootfs string, argv ...string) *exec.Cmd {
->>>>>>> a7ea3723
+func cmd(tmpdir, depotDir, graphPath, network, addr, bin, initBin, nstarBin, dadooBin, grootfsBin, tarBin, rootfs string, argv ...string) *exec.Cmd {
 	Expect(os.MkdirAll(tmpdir, 0755)).To(Succeed())
 
 	snapshotsPath := filepath.Join(tmpdir, "snapshots")
